--- conflicted
+++ resolved
@@ -42,7 +42,6 @@
     if len(lc) <= 10:
         st.error("Not enough data points!")
 
-<<<<<<< HEAD
     col1, col2 = st.columns(2)
 
     with col1:
@@ -78,33 +77,6 @@
             if "good seeing" in steps:
                 seeing_cutoff = st.slider(label="Good seeing: seeing_cutoff in arcsec", min_value=0.9, max_value=10., value=7., step=0.1)
                 lc = lc.remove_bad_seeing(seeing_cutoff)
-=======
-    options = ["verify references", "photometric", "good seeing",
-               "filter procstatus", "rescale uncertainty"]
-    steps = st.multiselect(label="Select steps to perform",
-                           options=options,
-                           default=options,
-                           help="""
-                           Verify references: select only references without contamination
-                           Photometric: select only scisigpix <= cutoff (default 6)""",
-                           )
-
-    if "photometric" in steps:
-        scisigpix_cutoff = st.slider(label="scisigpix_cutoff", min_value=1, max_value=50, value=6, step=1)
-        lc = lc.photometric(scisigpix_cutoff)
-
-    if "good seeing" in steps:
-        seeing_cutoff = st.slider(label="seeing_cutoff", min_value=0.9, max_value=10., value=7., step=0.1)
-        lc = lc.remove_bad_seeing(seeing_cutoff)
-
-    if "filter procstatus" in steps:
-        procstatus = st.multiselect(label="procstatus",
-                                    options=[56, 57, 58, 59, 60, 61, 62, 63, 64, 65, 255],
-                                    default=[56, 63, 64],
-                                    help="Select the filter procstatus to exclude"
-                                    )
-        lc = lc.remove_bad_pixels([int(p) for p in procstatus])
->>>>>>> 7d11f4a8
 
     jd_peak_est = lc.estimate_peak_jd()
     jd_disc_est = jd_peak_est - 25
@@ -117,10 +89,6 @@
                                    value=float(np.round(jd_disc_est, 1)), step=0.1,
                                    help='Everything before this JD will be allowed to be used in the reference.')
         lc = cached_verify(lc, jd_first)
-<<<<<<< HEAD
-        #lc = verify_reference(lc, jd_first)
-=======
->>>>>>> 7d11f4a8
 
     st.write("Use the plot and sliders below to select the baseline time range")
     jd_min, jd_max = st.slider(
